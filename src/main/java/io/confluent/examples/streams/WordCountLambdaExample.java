/**
 * Copyright 2016 Confluent Inc.
 * <p>
 * Licensed under the Apache License, Version 2.0 (the "License"); you may not use this file except
 * in compliance with the License. You may obtain a copy of the License at
 * <p>
 * http://www.apache.org/licenses/LICENSE-2.0
 * <p>
 * Unless required by applicable law or agreed to in writing, software distributed under the License
 * is distributed on an "AS IS" BASIS, WITHOUT WARRANTIES OR CONDITIONS OF ANY KIND, either express
 * or implied. See the License for the specific language governing permissions and limitations under
 * the License.
 */
package io.confluent.examples.streams;

import org.apache.kafka.common.serialization.Serde;
import org.apache.kafka.common.serialization.Serdes;
import org.apache.kafka.streams.KafkaStreams;
import org.apache.kafka.streams.StreamsConfig;
import org.apache.kafka.streams.kstream.KStream;
import org.apache.kafka.streams.kstream.KStreamBuilder;
import org.apache.kafka.streams.kstream.KTable;

import java.util.Arrays;
import java.util.Properties;
import java.util.regex.Pattern;

/**
 * Demonstrates, using the high-level KStream DSL, how to implement the WordCount program that
 * computes a simple word occurrence histogram from an input text. This example uses lambda
 * expressions and thus works with Java 8+ only.
 * <p>
 * In this example, the input stream reads from a topic named "TextLinesTopic", where the values of
 * messages represent lines of text; and the histogram output is written to topic
 * "WordsWithCountsTopic", where each record is an updated count of a single word, i.e. {@code word (String) -> currentCount (Long)}.
 * <p>
 * Note: Before running this example you must 1) create the source topic (e.g. via {@code kafka-topics --create ...}),
 * then 2) start this example and 3) write some data to the source topic (e.g. via {@code kafka-console-producer}).
 * Otherwise you won't see any data arriving in the output topic.
 * <p>
 * <br>
 * HOW TO RUN THIS EXAMPLE
 * <p>
 * 1) Start Zookeeper and Kafka. Please refer to <a href='http://docs.confluent.io/current/quickstart.html#quickstart'>QuickStart</a>.
 * <p>
 * 2) Create the input and output topics used by this example.
 * <pre>
 * {@code
 * $ bin/kafka-topics --create --topic TextLinesTopic \
 *                    --zookeeper localhost:2181 --partitions 1 --replication-factor 1
 * $ bin/kafka-topics --create --topic WordsWithCountsTopic \
 *                    --zookeeper localhost:2181 --partitions 1 --replication-factor 1
 * }</pre>
 * Note: The above commands are for the Confluent Platform. For Apache Kafka it should be {@code bin/kafka-topics.sh ...}.
 * <p>
 * 3) Start this example application either in your IDE or on the command line.
 * <p>
 * If via the command line please refer to <a href='https://github.com/confluentinc/examples/tree/master/kafka-streams#packaging-and-running'>Packaging</a>.
 * Once packaged you can then run:
 * <pre>
 * {@code
<<<<<<< HEAD
 * $ java -cp target/kafka-streams-examples-4.0.0-standalone.jar io.confluent.examples.streams.WordCountLambdaExample
=======
 * $ java -cp target/kafka-streams-examples-3.3.1-SNAPSHOT-standalone.jar io.confluent.examples.streams.WordCountLambdaExample
>>>>>>> 3acb03d6
 * }</pre>
 * 4) Write some input data to the source topic "TextLinesTopic" (e.g. via {@code kafka-console-producer}).
 * The already running example application (step 3) will automatically process this input data and write the
 * results to the output topic "WordsWithCountsTopic".
 * <pre>
 * {@code
 * # Start the console producer. You can then enter input data by writing some line of text, followed by ENTER:
 * #
 * #   hello kafka streams<ENTER>
 * #   all streams lead to kafka<ENTER>
 * #   join kafka summit<ENTER>
 * #
 * # Every line you enter will become the value of a single Kafka message.
 * $ bin/kafka-console-producer --broker-list localhost:9092 --topic TextLinesTopic
 * }</pre>
 * 5) Inspect the resulting data in the output topic, e.g. via {@code kafka-console-consumer}.
 * <pre>
 * {@code
 * $ bin/kafka-console-consumer --topic WordsWithCountsTopic --from-beginning \
 *                              --new-consumer --bootstrap-server localhost:9092 \
 *                              --property print.key=true \
 *                              --property value.deserializer=org.apache.kafka.common.serialization.LongDeserializer
 * }</pre>
 * You should see output data similar to below. Please note that the exact output
 * sequence will depend on how fast you type the above sentences. If you type them
 * slowly, you are likely to get each count update, e.g., kafka 1, kafka 2, kafka 3.
 * If you type them quickly, you are likely to get fewer count updates, e.g., just kafka 3.
 * This is because the commit interval is set to 10 seconds. Anything typed within
 * that interval will be compacted in memory.
 * <pre>
 * {@code
 * hello    1
 * kafka    1
 * streams  1
 * all      1
 * streams  2
 * lead     1
 * to       1
 * join     1
 * kafka    3
 * summit   1
 * }</pre>
 * 6) Once you're done with your experiments, you can stop this example via {@code Ctrl-C}. If needed,
 * also stop the Kafka broker ({@code Ctrl-C}), and only then stop the ZooKeeper instance (`{@code Ctrl-C}).
 */
public class WordCountLambdaExample {

  public static void main(final String[] args) throws Exception {
    final String bootstrapServers = args.length > 0 ? args[0] : "localhost:9092";
    final Properties streamsConfiguration = new Properties();
    // Give the Streams application a unique name.  The name must be unique in the Kafka cluster
    // against which the application is run.
    streamsConfiguration.put(StreamsConfig.APPLICATION_ID_CONFIG, "wordcount-lambda-example");
    streamsConfiguration.put(StreamsConfig.CLIENT_ID_CONFIG, "wordcount-lambda-example-client");
    // Where to find Kafka broker(s).
    streamsConfiguration.put(StreamsConfig.BOOTSTRAP_SERVERS_CONFIG, bootstrapServers);
    // Specify default (de)serializers for record keys and for record values.
    streamsConfiguration.put(StreamsConfig.DEFAULT_KEY_SERDE_CLASS_CONFIG, Serdes.String().getClass().getName());
    streamsConfiguration.put(StreamsConfig.DEFAULT_VALUE_SERDE_CLASS_CONFIG, Serdes.String().getClass().getName());
    // Records should be flushed every 10 seconds. This is less than the default
    // in order to keep this example interactive.
    streamsConfiguration.put(StreamsConfig.COMMIT_INTERVAL_MS_CONFIG, 10 * 1000);
    // For illustrative purposes we disable record caches
    streamsConfiguration.put(StreamsConfig.CACHE_MAX_BYTES_BUFFERING_CONFIG, 0);

    // Set up serializers and deserializers, which we will use for overriding the default serdes
    // specified above.
    final Serde<String> stringSerde = Serdes.String();
    final Serde<Long> longSerde = Serdes.Long();

    // In the subsequent lines we define the processing topology of the Streams application.
    final KStreamBuilder builder = new KStreamBuilder();

    // Construct a `KStream` from the input topic "TextLinesTopic", where message values
    // represent lines of text (for the sake of this example, we ignore whatever may be stored
    // in the message keys).
    //
    // Note: We could also just call `builder.stream("TextLinesTopic")` if we wanted to leverage
    // the default serdes specified in the Streams configuration above, because these defaults
    // match what's in the actual topic.  However we explicitly set the deserializers in the
    // call to `stream()` below in order to show how that's done, too.
    final KStream<String, String> textLines = builder.stream(stringSerde, stringSerde, "TextLinesTopic");

    final Pattern pattern = Pattern.compile("\\W+", Pattern.UNICODE_CHARACTER_CLASS);

    final KTable<String, Long> wordCounts = textLines
      // Split each text line, by whitespace, into words.  The text lines are the record
      // values, i.e. we can ignore whatever data is in the record keys and thus invoke
      // `flatMapValues()` instead of the more generic `flatMap()`.
      .flatMapValues(value -> Arrays.asList(pattern.split(value.toLowerCase())))
      // Count the occurrences of each word (record key).
      //
      // This will change the stream type from `KStream<String, String>` to `KTable<String, Long>`
      // (word -> count).  In the `count` operation we must provide a name for the resulting KTable,
      // which will be used to name e.g. its associated state store and changelog topic.
      //
      // Note: no need to specify explicit serdes because the resulting key and value types match our default serde settings
      .groupBy((key, word) -> word)
      .count("Counts");

    // Write the `KStream<String, Long>` to the output topic.
    wordCounts.to(stringSerde, longSerde, "WordsWithCountsTopic");

    // Now that we have finished the definition of the processing topology we can actually run
    // it via `start()`.  The Streams application as a whole can be launched just like any
    // normal Java application that has a `main()` method.
    final KafkaStreams streams = new KafkaStreams(builder, streamsConfiguration);
    // Always (and unconditionally) clean local state prior to starting the processing topology.
    // We opt for this unconditional call here because this will make it easier for you to play around with the example
    // when resetting the application for doing a re-run (via the Application Reset Tool,
    // http://docs.confluent.io/current/streams/developer-guide.html#application-reset-tool).
    //
    // The drawback of cleaning up local state prior is that your app must rebuilt its local state from scratch, which
    // will take time and will require reading all the state-relevant data from the Kafka cluster over the network.
    // Thus in a production scenario you typically do not want to clean up always as we do here but rather only when it
    // is truly needed, i.e., only under certain conditions (e.g., the presence of a command line flag for your app).
    // See `ApplicationResetExample.java` for a production-like example.
    streams.cleanUp();
    streams.start();

    // Add shutdown hook to respond to SIGTERM and gracefully close Kafka Streams
    Runtime.getRuntime().addShutdownHook(new Thread(streams::close));
  }

}<|MERGE_RESOLUTION|>--- conflicted
+++ resolved
@@ -59,12 +59,9 @@
  * Once packaged you can then run:
  * <pre>
  * {@code
-<<<<<<< HEAD
- * $ java -cp target/kafka-streams-examples-4.0.0-standalone.jar io.confluent.examples.streams.WordCountLambdaExample
-=======
- * $ java -cp target/kafka-streams-examples-3.3.1-SNAPSHOT-standalone.jar io.confluent.examples.streams.WordCountLambdaExample
->>>>>>> 3acb03d6
- * }</pre>
+ * $ java -cp target/kafka-streams-examples-4.0.0-SNAPSHOT-standalone.jar io.confluent.examples.streams.WordCountLambdaExample
+ * }
+ * </pre>
  * 4) Write some input data to the source topic "TextLinesTopic" (e.g. via {@code kafka-console-producer}).
  * The already running example application (step 3) will automatically process this input data and write the
  * results to the output topic "WordsWithCountsTopic".
