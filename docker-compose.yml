--- conflicted
+++ resolved
@@ -90,11 +90,7 @@
                        cub kafka-ready -b kafka:29092 1 20 && \
                        echo Waiting for Confluent Schema Registry to be ready... && \
                        cub sr-ready schema-registry 8081 20 && \
-<<<<<<< HEAD
-                       java -cp /app/kafka-streams-examples-4.0.0-standalone.jar \
-=======
-                       java -cp /usr/share/java/kafka-streams-examples/kafka-streams-examples-3.3.1-SNAPSHOT-standalone.jar \
->>>>>>> 66af81f7
+                       java -cp /usr/share/java/kafka-streams-examples/kafka-streams-examples-4.0.0-SNAPSHOT-standalone.jar \
                        io.confluent.examples.streams.interactivequeries.kafkamusic.KafkaMusicExampleDriver \
                        kafka:29092 http://schema-registry:8081'"
     environment:
